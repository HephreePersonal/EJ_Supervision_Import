<<<<<<< HEAD
{
  "driver": "{ODBC Driver 17 for SQL Server}",
  "server": "dc-7373-elpaso-tx-main.cecsly956e2j.us-gov-west-1.rds.amazonaws.com,1433",
  "database": "ELPaso_TX",
  "user": "dcMaster",
  "password": "Eepheng1WiephohCoK",
  "ej_csv_dir": "C:\\Users\\jeff.reichert\\OneDrive - Tyler Technologies, Inc\\Documents\\GitHub\\tx_elpaso_7373\\Pre-DMS",
  "include_empty_tables": false,
  "always_include_tables": [
    "Justice.dbo.xPartyGrpParty",
    "Justice.dbo.xPartyGrpCase",
    "Justice.dbo.SupClinicalScreening",
    "Justice.dbo.SupPartyReferral",
    "Justice.dbo.SupervisionRec",
    "Financial.dbo.FeeInst",
    "Operations.dbo.Doc"
  ]
}
=======
{
  "driver": "{ODBC Driver 17 for SQL Server}",
  "server": "dc-7373-elpaso-tx-main.cecsly956e2j.us-gov-west-1.rds.amazonaws.com,1433",
  "database": "ELPaso_TX",
  "user": "dcMaster",
  "password": "Eepheng1WiephohCoK",
  "ej_csv_dir": "C:\\Users\\jeff.reichert\\OneDrive - Tyler Technologies, Inc\\Documents\\GitHub\\tx_elpaso_7373\\Pre-DMS",
  "include_empty_tables": false,
  "always_include_tables": [
    "Justice.dbo.xPartyGrpParty",
    "Justice.dbo.xPartyGrpCase",
    "Justice.dbo.SupClinicalScreening",
    "Justice.dbo.SupPartyReferral",
    "Justice.dbo.SupervisionRec",
    "Financial.dbo.FeeInst",
    "Operations.dbo.Doc"
  ]
}
>>>>>>> 041625e8
<|MERGE_RESOLUTION|>--- conflicted
+++ resolved
@@ -1,4 +1,3 @@
-<<<<<<< HEAD
 {
   "driver": "{ODBC Driver 17 for SQL Server}",
   "server": "dc-7373-elpaso-tx-main.cecsly956e2j.us-gov-west-1.rds.amazonaws.com,1433",
@@ -16,24 +15,4 @@
     "Financial.dbo.FeeInst",
     "Operations.dbo.Doc"
   ]
-}
-=======
-{
-  "driver": "{ODBC Driver 17 for SQL Server}",
-  "server": "dc-7373-elpaso-tx-main.cecsly956e2j.us-gov-west-1.rds.amazonaws.com,1433",
-  "database": "ELPaso_TX",
-  "user": "dcMaster",
-  "password": "Eepheng1WiephohCoK",
-  "ej_csv_dir": "C:\\Users\\jeff.reichert\\OneDrive - Tyler Technologies, Inc\\Documents\\GitHub\\tx_elpaso_7373\\Pre-DMS",
-  "include_empty_tables": false,
-  "always_include_tables": [
-    "Justice.dbo.xPartyGrpParty",
-    "Justice.dbo.xPartyGrpCase",
-    "Justice.dbo.SupClinicalScreening",
-    "Justice.dbo.SupPartyReferral",
-    "Justice.dbo.SupervisionRec",
-    "Financial.dbo.FeeInst",
-    "Operations.dbo.Doc"
-  ]
-}
->>>>>>> 041625e8
+}